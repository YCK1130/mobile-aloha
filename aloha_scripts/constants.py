--- conflicted
+++ resolved
@@ -41,17 +41,10 @@
     },
     'aloha_mobile_wipe_wine':{
         'dataset_dir': DATA_DIR + '/aloha_mobile_wipe_wine',
-<<<<<<< HEAD
-        'num_episodes': None,
-        'episode_len': 1300,
-        'camera_names': ['cam_high', 'cam_left_wrist', 'cam_right_wrist']
-    }
-=======
         'num_episodes': 50,
         'episode_len': 1300,
         'camera_names': ['cam_high', 'cam_left_wrist', 'cam_right_wrist']
     },
->>>>>>> 24a2c833
 }
 
 ### ALOHA fixed constants
